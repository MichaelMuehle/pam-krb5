--- conflicted
+++ resolved
@@ -692,8 +692,6 @@
                     do_only_alt = 1;
             }
         }
-<<<<<<< HEAD
-=======
         if (!do_only_alt) {
             if (args->search_k5login) {
                 success = k5login_password_auth(args, *creds, opts, service,
@@ -712,7 +710,6 @@
          * we failed, make sure retval is not 0 out of paranoia, since later
          * on all we care about is retval.
          */
->>>>>>> 11338c2e
         if (success == PAM_SUCCESS)
             break;
         else if (retval == 0)
