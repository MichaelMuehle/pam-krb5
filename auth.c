/*
 * Core authentication routines for pam_krb5.
 *
 * The actual authentication work is done here, either via password or via
 * PKINIT.  The only external interface is pamk5_password_auth, which calls
 * the appropriate internal functions.  This interface is used by both the
 * authentication and the password groups.
 *
 * Copyright 2010, 2011
 *     The Board of Trustees of the Leland Stanford Junior University
 * Copyright 2005, 2006, 2007, 2008, 2009, 2010
 *     Russ Allbery <rra@stanford.edu>
 * Copyright 2005 Andres Salomon <dilinger@debian.org>
 * Copyright 1999, 2000 Frank Cusack <fcusack@fcusack.com>
 *
 * See LICENSE for licensing terms.
 */

#include <config.h>
#include <portable/krb5.h>
#include <portable/pam.h>
#include <portable/system.h>

#include <errno.h>
#ifdef HAVE_HX509_ERR_H
# include <hx509_err.h>
#endif
#include <pwd.h>
#include <sys/stat.h>

#include <internal.h>
#include <pam-util/args.h>
#include <pam-util/logging.h>
#include <pam-util/vector.h>

/*
 * If the PKINIT smart card error statuses aren't defined, define them to 0.
 * This will cause the right thing to happen with the logic around PKINIT.
 */
#ifndef HX509_PKCS11_NO_TOKEN
# define HX509_PKCS11_NO_TOKEN 0
#endif
#ifndef HX509_PKCS11_NO_SLOT
# define HX509_PKCS11_NO_SLOT 0
#endif


/*
 * Fill in ctx->princ from the value of ctx->name or (if configured) from
 * prompting.  If we don't prompt and ctx->name contains an @-sign,
 * canonicalize it to a local account name.  If the canonicalization fails,
 * don't worry about it.  It may be that the application doesn't care.
 */
static krb5_error_code
parse_name(struct pam_args *args)
{
    struct context *ctx = args->config->ctx;
    krb5_context c = ctx->context;
    char *user = ctx->name;
    char *newuser = NULL;
    char kuser[65] = "";        /* MAX_USERNAME == 65 (MIT Kerberos 1.4.1). */
    krb5_error_code k5_errno;
    int retval;

    /*
     * If configured to prompt for the principal, do that first.  Fall back on
     * using the local username as normal if prompting fails or if the user
     * just presses Enter.
     */
    if (args->config->prompt_principal) {
        retval = pamk5_conv(args, "Principal: ", PAM_PROMPT_ECHO_ON, &user);
        if (retval != PAM_SUCCESS)
            putil_err_pam(args, retval, "error getting principal");
        if (*user == '\0') {
            free(user);
            user = ctx->name;
        }
    }

    /*
     * We don't just call krb5_parse_name so that we can work around a bug in
     * MIT Kerberos versions prior to 1.4, which store the realm in a static
     * variable inside the library and don't notice changes.  If no realm is
     * specified and a realm is set in our arguments, append the realm to
     * force krb5_parse_name to do the right thing.
     */
    if (args->realm != NULL && strchr(user, '@') == NULL) {
        if (asprintf(&newuser, "%s@%s", user, args->realm) < 0)
            return KRB5_CC_NOMEM;
        if (user != ctx->name)
            free(user);
        user = newuser;
    }
    k5_errno = krb5_parse_name(c, user, &ctx->princ);
    if (user != ctx->name)
        free(user);

    /*
     * Now that we have a principal to call krb5_aname_to_localname, we can
     * canonicalize ctx->name to a local name.  We do this even if we were
     * explicitly prompting for a principal, but we use ctx->name to generate
     * the local username, not the principal name.  It's unlikely, and would
     * be rather weird, if the user were to specify a principal name for the
     * username and then enter a different username at the principal prompt,
     * but this behavior seems to make the most sense.
     */
    if (k5_errno == 0 && strchr(ctx->name, '@') != NULL) {
        if (krb5_aname_to_localname(c, ctx->princ, sizeof(kuser), kuser) != 0)
            return 0;
        user = strdup(kuser);
        if (user == NULL) {
            putil_crit(args, "cannot allocate memory: %s", strerror(errno));
            return 0;
        }
        free(ctx->name);
        ctx->name = user;
        args->user = user;
    }
    return k5_errno;
}


/*
 * Set initial credential options for FAST if support is available.  We open
 * the ticket cache and read the principal from it first to ensure that the
 * cache exists and contains credentials, and skip setting the FAST cache if
 * we cannot do that.
 */
#ifdef HAVE_KRB5_GET_INIT_CREDS_OPT_SET_FAST_CCACHE_NAME
static void
set_fast_options(struct pam_args *args, krb5_get_init_creds_opt *opts)
{
    krb5_context c = args->config->ctx->context;
    krb5_error_code k5_errno;
    krb5_principal princ = NULL;
    krb5_principal princ2 = NULL;
    krb5_ccache fast_ccache = NULL;
<<<<<<< HEAD
    krb5_creds *fast_creds = NULL;
    char armor_name[] = "/tmp/krb5cc_pam_armor_XXXXXX";
    char* fast_cache_name = (char*)&armor_name;
    int pamret;
    krb5_get_init_creds_opt *fast_opts = NULL;

    /*
     * If fast_ccache was given, we don't need anonymous.
     */
    if (!args->fast_ccache) {
        if (!args->anon_fast)
            return;

        fast_creds = calloc(1, sizeof(krb5_creds));
        if (fast_creds == NULL) {
            pamk5_err(args, "cannot allocate memory: %s, not using fast",
                      strerror(errno));
            goto done;
        }

        k5_errno = krb5_build_principal_ext(c, &princ,
                                            strlen(args->realm), args->realm,
                                            strlen(KRB5_WELLKNOWN_NAMESTR),
                                            KRB5_WELLKNOWN_NAMESTR,
                                            strlen(KRB5_ANONYMOUS_PRINCSTR),
                                            KRB5_ANONYMOUS_PRINCSTR,
                                            NULL);
        if (k5_errno != 0) {
            pamk5_debug_krb5(args, k5_errno,
                             "cannot create anonymous principal");
            goto done;
        }

        k5_errno = krb5_get_init_creds_opt_alloc(c, &fast_opts);
        if (k5_errno != 0) {
            pamk5_err_krb5(args, k5_errno,
                           "cannot allocate memory, not using fast");
            goto done;
        }
        
        krb5_get_init_creds_opt_set_anonymous(fast_opts, 1);
        
        k5_errno = krb5_get_init_creds_password(c, fast_creds, princ, NULL,
                                                NULL, NULL, 0, NULL,
                                                fast_opts);
        if (k5_errno != 0) {
            pamk5_debug_krb5(args, k5_errno, "failed getting initial "
                             "credentials for anonymous user");
            goto done;
        }

        /*
         * same as pamk5_cache_init_random, but differnt name and different
         * environment, and need to swap principals
         */
        pamret = pamk5_cache_mkstemp(args, fast_cache_name);
        if (pamret != PAM_SUCCESS)
            goto done;
        
        /*
         * write cache file. pamk5_cache_init uses args->ctx->princ to
         * initialize the cache, so it is temporarily swapped.
         */
        princ2 = args->ctx->princ;
        args->ctx->princ = fast_creds->client;
        pamret = pamk5_cache_init(args, fast_cache_name, fast_creds,
                                  &fast_ccache);
        args->ctx->princ = princ2;
        if (pamret != PAM_SUCCESS)
            goto done;

        pamret = pamk5_set_krb5ccname(args, fast_cache_name,
                                      "PAM_FAST_KRB5CCNAME");
        if (pamret != PAM_SUCCESS) {
            pamk5_debug_pam(args, pamret,
                            "cannot save temporary fast cache name");
        }
        
        
        krb5_free_principal(c, princ);
        princ = NULL;
    } else {
        fast_cache_name = args->fast_ccache;
        k5_errno = krb5_cc_resolve(c, fast_cache_name, &fast_ccache);
        if (k5_errno != 0) {
            pamk5_debug_krb5(args, k5_errno, "failed resolving fast ccache %s",
                             fast_cache_name);
            goto done;
        }
=======
    const char *cache = args->config->fast_ccache;

    if (cache == NULL)
        return;
    k5_errno = krb5_cc_resolve(c, cache, &fast_ccache);
    if (k5_errno != 0) {
        putil_debug_krb5(args, k5_errno, "failed resolving fast ccache %s",
                         cache);
        goto done;
>>>>>>> f35c4448
    }
    
    k5_errno = krb5_cc_get_principal(c, fast_ccache, &princ);
    if (k5_errno != 0) {
<<<<<<< HEAD
        pamk5_debug_krb5(args, k5_errno,
                         "failed to get principal from fast ccache %s",
                         fast_cache_name);
        goto done;
    }
    k5_errno = krb5_get_init_creds_opt_set_fast_ccache_name(c, opts,
                                                            fast_cache_name);
    if (k5_errno != 0)
        pamk5_err_krb5(args, k5_errno, "failed setting fast ccache to %s",
                       fast_cache_name);
=======
        putil_debug_krb5(args, k5_errno,
                         "failed to get principal from fast ccache %s", cache);
        goto done;
    }
    k5_errno = krb5_get_init_creds_opt_set_fast_ccache_name(c, opts, cache);
    if (k5_errno != 0)
        putil_err_krb5(args, k5_errno, "failed setting fast ccache to %s",
                       cache);
>>>>>>> f35c4448

done:
    if (fast_creds != NULL) {
        krb5_free_cred_contents(c, fast_creds);
        free(fast_creds);
    }
    if (fast_ccache != NULL) {
        if (args->anon_fast && k5_errno != 0)
            krb5_cc_destroy(c, fast_ccache);
        else
            krb5_cc_close(c, fast_ccache);
    }
    if (princ != NULL)
        krb5_free_principal(c, princ);
    if (fast_opts != NULL)
        krb5_get_init_creds_opt_free(c, fast_opts);
}
#else /* !HAVE_KRB5_GET_INIT_CREDS_OPT_SET_FAST_CCACHE_NAME */
# define set_fast_options(a, o) /* empty */
#endif


/*
 * Set initial credential options based on our configuration information, and
 * using the Heimdal call to set initial credential options if it's available.
 * This function is used both for regular password authentication and for
 * PKINIT.  It also configures FAST if requested and the Kerberos libraries
 * support it.
 *
 * Takes a flag indicating whether we're getting tickets for a specific
 * service.  If so, we don't try to get forwardable, renewable, or proxiable
 * tickets.
 */
static void
set_credential_options(struct pam_args *args, krb5_get_init_creds_opt *opts,
                       int service)
{
    struct pam_config *config = args->config;
    krb5_context c = config->ctx->context;

    krb5_get_init_creds_opt_set_default_flags(c, "pam", args->realm, opts);
    if (!service) {
        if (config->forwardable)
            krb5_get_init_creds_opt_set_forwardable(opts, 1);
        if (config->ticket_lifetime != 0)
            krb5_get_init_creds_opt_set_tkt_life(opts, config->ticket_lifetime);
        if (config->renew_lifetime != 0)
            krb5_get_init_creds_opt_set_renew_life(opts,
                                                   config->renew_lifetime);
        krb5_get_init_creds_opt_set_change_password_prompt(opts,
            (config->defer_pwchange || config->fail_pwchange) ? 0 : 1);
    } else {
        krb5_get_init_creds_opt_set_forwardable(opts, 0);
        krb5_get_init_creds_opt_set_proxiable(opts, 0);
        krb5_get_init_creds_opt_set_renew_life(opts, 0);
    }
    set_fast_options(args, opts);

    /*
     * Set options for PKINIT.  Only used with MIT Kerberos; Heimdal's
     * implementatin of PKINIT uses a separate API instead of setting
     * get_init_creds options.
     */
#ifdef HAVE_KRB5_GET_INIT_CREDS_OPT_SET_PA
    if (config->try_pkinit) {
        if (config->pkinit_user != NULL)
            krb5_get_init_creds_opt_set_pa(c, opts, "X509_user_identity",
                                           config->pkinit_user);
        if (config->pkinit_anchors != NULL)
            krb5_get_init_creds_opt_set_pa(c, opts, "X509_anchors",
                                           config->pkinit_anchors);
        if (config->preauth_opt != NULL && config->preauth_opt->count > 0) {
            size_t i;
            char *name, *value;
            char save;

            for (i = 0; i < config->preauth_opt->count; i++) {
                name = config->preauth_opt->strings[i];
                if (name == NULL)
                    continue;
                value = strchr(name, '=');
                if (value != NULL) {
                    save = *value;
                    *value = '\0';
                    value++;
                }
                krb5_get_init_creds_opt_set_pa(c, opts,
                    name, (value != NULL) ? value : "yes");
                if (value != NULL)
                    value[-1] = save;
            }
        }
    }
#endif /* HAVE_KRB5_GET_INIT_CREDS_OPT_SET_PA */
}


/*
 * Authenticate by trying each principal in the .k5login file.
 *
 * Read through each line that parses correctly as a principal and use the
 * provided password to try to authenticate as that user.  If at any point we
 * succeed, fill out creds, set princ to the successful principal in the
 * context, and return PAM_SUCCESS.  Otherwise, return PAM_AUTH_ERR for a
 * general authentication error or PAM_SERVICE_ERR for a system error.
 *
 * If PAM_AUTH_ERR is returned, retval will be filled in with the Kerberos
 * error if available, 0 otherwise.
 */
static int
k5login_password_auth(struct pam_args *args, krb5_creds *creds,
                      krb5_get_init_creds_opt *opts, const char *service,
                      char *pass, int *retval)
{
    struct context *ctx = args->config->ctx;
    char *filename = NULL;
    char line[BUFSIZ];
    size_t len;
    FILE *k5login;
    struct passwd *pwd;
    struct stat st;
    int k5_errno;
    krb5_principal princ;

    /*
     * C sucks at string manipulation.  Generate the filename for the user's
     * .k5login file.  If the user doesn't exist, the .k5login file doesn't
     * exist, or the .k5login file cannot be read, fall back on the easy way
     * and assume ctx->princ is already set properly.
     */
    pwd = pam_modutil_getpwnam(args->pamh, ctx->name);
    if (pwd != NULL) {
        len = strlen(pwd->pw_dir) + strlen("/.k5login");
        filename = malloc(len + 1);
    }
    if (filename != NULL) {
        strncpy(filename, pwd->pw_dir, len);
        filename[len] = '\0';
        strncat(filename, "/.k5login", len - strlen(pwd->pw_dir));
    }
    if (pwd == NULL || filename == NULL || access(filename, R_OK) != 0) {
        *retval = krb5_get_init_creds_password(ctx->context, creds,
                     ctx->princ, pass, pamk5_prompter_krb5, args, 0,
                     (char *) service, opts);
        return (*retval == 0) ? PAM_SUCCESS : PAM_AUTH_ERR;
    }

    /*
     * Make sure the ownership on .k5login is okay.  The user must own their
     * own .k5login or it must be owned by root.  If that fails, set the
     * Kerberos error code to errno.
     */
    k5login = fopen(filename, "r");
    if (k5login == NULL) {
        *retval = errno;
        free(filename);
        return PAM_AUTH_ERR;
    }
    free(filename);
    if (fstat(fileno(k5login), &st) != 0) {
        *retval = errno;
        goto fail;
    }
    if (st.st_uid != 0 && (st.st_uid != pwd->pw_uid)) {
        *retval = EACCES;
        putil_err(args, "unsafe .k5login ownership (saw %lu, expected %lu)",
                  (unsigned long) st.st_uid, (unsigned long) pwd->pw_uid);
        goto fail;
    }

    /*
     * Parse the .k5login file and attempt authentication for each principal.
     * Ignore any lines that are too long or that don't parse into a Kerberos
     * principal.  Assume an invalid password error if there are no valid
     * lines in .k5login.
     */
    *retval = KRB5KRB_AP_ERR_BAD_INTEGRITY;
    while (fgets(line, BUFSIZ, k5login) != NULL) {
        len = strlen(line);
        if (line[len - 1] != '\n') {
            while (fgets(line, BUFSIZ, k5login) != NULL) {
                len = strlen(line);
                if (line[len - 1] == '\n')
                    break;
            }
            continue;
        }
        line[len - 1] = '\0';
        k5_errno = krb5_parse_name(ctx->context, line, &princ);
        if (k5_errno != 0)
            continue;

        /* Now, attempt to authenticate as that user. */
        *retval = krb5_get_init_creds_password(ctx->context, creds,
                     princ, pass, pamk5_prompter_krb5, args, 0,
                     (char *) service, opts);

        /*
         * If that worked, update ctx->princ and return success.  Otherwise,
         * continue on to the next line.
         */
        if (*retval == 0) {
            if (ctx->princ != NULL)
                krb5_free_principal(ctx->context, ctx->princ);
            ctx->princ = princ;
            fclose(k5login);
            return PAM_SUCCESS;
        }
        krb5_free_principal(ctx->context, princ);
    }

fail:
    fclose(k5login);
    return PAM_AUTH_ERR;
}

/*
 * Authenticate using an alternative principal mapping.
 *
 * Create a principal based on the principal mapping and the user, and use the
 * provided password to try to authenticate as that user.  If we succeed, fill
 * out creds, set princ to the successful principal in the context, and return
 * PAM_SUCCESS.  Otherwise, return PAM_AUTH_ERR for a general authentication
 * error or PAM_SERVICE_ERR for a system error.
 *
 * If PAM_AUTH_ERR is returned, retval will be filled in with the Kerberos
 * error if available, 0 otherwise.
 */
static int
alt_password_auth(struct pam_args *args, krb5_creds *creds,
                  krb5_get_init_creds_opt *opts, const char *service,
                  char *pass, int *retval)
{
    struct context *ctx = args->config->ctx;
    char *kuser;
    krb5_principal princ;
    int ret, k5_errno;

    ret = pamk5_map_principal(args, ctx->name, &kuser);
    if (ret != PAM_SUCCESS)
        return ret;
    k5_errno = krb5_parse_name(ctx->context, kuser, &princ);
    if (k5_errno != 0) {
        *retval = k5_errno;
        free(kuser);
        return PAM_AUTH_ERR;
    }
    free(kuser);

    /* Log the principal we're attempting to authenticate as. */
    if (args->debug) {
        char *principal;

        k5_errno = krb5_unparse_name(ctx->context, princ, &principal);
        if (k5_errno != 0)
            putil_debug_krb5(args, k5_errno, "krb5_unparse_name failed");
        else {
            putil_debug(args, "mapping %s to %s", ctx->name, principal);
            free(principal);
        }
    }

    /* Now, attempt to authenticate as that user. */
    *retval = krb5_get_init_creds_password(ctx->context, creds, princ, pass,
                 pamk5_prompter_krb5, args, 0, (char *) service, opts);
    if (*retval != 0) {
        putil_debug_krb5(args, *retval, "alternate authentication failed");
        return PAM_AUTH_ERR;
    } else {
        putil_debug(args, "alternate authentication successful");
        if (ctx->princ != NULL)
            krb5_free_principal(ctx->context, ctx->princ);
        ctx->princ = princ;
        return PAM_SUCCESS;
    }
}


#if HAVE_KRB5_HEIMDAL && HAVE_KRB5_GET_INIT_CREDS_OPT_SET_PKINIT
/*
 * Attempt authentication via PKINIT.  Currently, this uses an API specific to
 * Heimdal.  Once MIT Kerberos supports PKINIT, some of the details may need
 * to move into the compat layer.
 *
 * Some smart card readers require the user to enter the PIN at the keyboard
 * after inserting the smart card.  Others have a pad on the card and no
 * prompting by PAM is required.  The Kerberos library prompting functions
 * should be able to work out which is required.
 *
 * PKINIT is just one of many pre-authentication mechanisms that could be
 * used.  It's handled separately because of possible smart card interactions
 * and the possibility that some users may be authenticated via PKINIT and
 * others may not.
 *
 * Takes the same arguments as pamk5_password_auth and returns a
 * krb5_error_code.  If successful, the credentials will be stored in creds.
 */
static krb5_error_code
pkinit_auth(struct pam_args *args, const char *service, krb5_creds **creds)
{
    struct context *ctx = args->config->ctx;
    krb5_get_init_creds_opt *opts = NULL;
    krb5_error_code retval;
    char *dummy = NULL;

    /*
     * We may not be able to dive directly into the PKINIT functions because
     * the user may not have a chance to enter the smart card.  For example,
     * gnome-screensaver jumps into PAM as soon as the mouse is moved and
     * expects to be prompted for a password, which may not happen if the
     * smart card is the type that has a pad for the PIN on the card.
     *
     * Allow the user to set pkinit_prompt as an option.  If set, we tell the
     * user they need to insert the card.
     *
     * We always ignore the input.  If the user wants to use a password
     * instead, they'll be prompted later when the PKINIT code discovers that
     * no smart card is available.
     */
    if (args->config->pkinit_prompt) {
        pamk5_conv(args,
                   args->config->use_pkinit
                       ? "Insert smart card and press Enter:"
                       : "Insert smart card if desired, then press Enter:",
                   PAM_PROMPT_ECHO_OFF, &dummy);
    }

    /*
     * Set credential options.  We have to use the allocated version of the
     * credential option struct to store the PKINIT options.
     */
    *creds = calloc(1, sizeof(krb5_creds));
    if (*creds == NULL)
        return ENOMEM;
    retval = krb5_get_init_creds_opt_alloc(ctx->context, &opts);
    if (retval != 0)
        return retval;
    set_credential_options(args, opts, service != NULL);
    retval = krb5_get_init_creds_opt_set_pkinit(ctx->context, opts,
                  ctx->princ, args->config->pkinit_user,
                  args->config->pkinit_anchors, NULL, NULL, 0,
                  pamk5_prompter_krb5, args, NULL);
    if (retval != 0)
        goto done;

    /* Finally, do the actual work and return the results. */
    retval = krb5_get_init_creds_password(ctx->context, *creds, ctx->princ,
                 NULL, pamk5_prompter_krb5, args, 0, (char *) service, opts);

done:
    krb5_get_init_creds_opt_free(ctx->context, opts);
    if (retval != 0) {
        krb5_free_cred_contents(ctx->context, *creds);
        free(*creds);
        *creds = NULL;
    }
    return retval;
}
#endif /* HAVE_KRB5_HEIMDAL && HAVE_KRB5_GET_INIT_CREDS_OPT_SET_PKINIT */


/*
 * Try to verify credentials by obtaining and checking a service ticket.  This
 * is required to verify that no one is spoofing the KDC, but requires read
 * access to a keytab with a valid key.  By default, the Kerberos library will
 * silently succeed if no verification keys are available, but the user can
 * change this by setting verify_ap_req_nofail in [libdefaults] in
 * /etc/krb5.conf.
 *
 * The MIT Kerberos implementation of krb5_verify_init_creds hardwires the
 * host key for the local system as the desired principal if no principal is
 * given.  If we have an explicitly configured keytab, instead read that
 * keytab, find the first principal in that keytab, and use that.
 *
 * Returns a Kerberos status code (0 for success).
 */
static krb5_error_code
verify_creds(struct pam_args *args, krb5_creds *creds)
{
    krb5_verify_init_creds_opt opts;
    krb5_keytab keytab = NULL;
    krb5_kt_cursor cursor;
    int cursor_valid = 0;
    krb5_keytab_entry entry;
    krb5_principal princ = NULL;
    krb5_error_code retval;
    krb5_context c = args->config->ctx->context;

    memset(&entry, 0, sizeof(entry));
    krb5_verify_init_creds_opt_init(&opts);
    if (args->config->keytab) {
        retval = krb5_kt_resolve(c, args->config->keytab, &keytab);
        if (retval != 0) {
            putil_err_krb5(args, retval, "cannot open keytab %s",
                           args->config->keytab);
            keytab = NULL;
        }
        if (retval == 0)
            retval = krb5_kt_start_seq_get(c, keytab, &cursor);
        if (retval == 0) {
            cursor_valid = 1;
            retval = krb5_kt_next_entry(c, keytab, &entry, &cursor);
        }
        if (retval == 0)
            retval = krb5_copy_principal(c, entry.principal, &princ);
        if (retval != 0)
            putil_err_krb5(args, retval, "error reading keytab %s",
                           args->config->keytab);
        if (entry.principal != NULL)
            krb5_kt_free_entry(c, &entry);
        if (cursor_valid)
            krb5_kt_end_seq_get(c, keytab, &cursor);
    }
    retval = krb5_verify_init_creds(c, creds, princ, keytab, NULL, &opts);
    if (retval != 0)
        putil_err_krb5(args, retval, "credential verification failed");
    if (princ != NULL)
        krb5_free_principal(c, princ);
    if (keytab != NULL)
        krb5_kt_close(c, keytab);
    return retval;
}


/*
 * Prompt the user for a password and authenticate the password with the KDC.
 * If correct, fill in creds with the obtained TGT or ticket.  service, if
 * non-NULL, specifies the service to get tickets for; the only interesting
 * non-null case is kadmin/changepw for changing passwords.  Therefore, if it
 * is non-null, we look for the password in PAM_OLDAUTHOK and save it there
 * instead of using PAM_AUTHTOK.
 */
int
pamk5_password_auth(struct pam_args *args, const char *service,
                    krb5_creds **creds)
{
    struct context *ctx;
    krb5_get_init_creds_opt *opts = NULL;
    int retval, retry;
    int success = PAM_AUTH_ERR;
    bool creds_valid = false;
    int do_alt = 1;
    int do_only_alt = 0;
    char *pass = NULL;
    int authtok = (service == NULL) ? PAM_AUTHTOK : PAM_OLDAUTHTOK;
    const char* fast_cache_name;
    krb5_ccache fast_cache;

    /* Sanity check and initialization. */
    if (args->config->ctx == NULL)
        return PAM_SERVICE_ERR;
    ctx = args->config->ctx;

    /* Fill in the principal to authenticate as. */
    if (ctx->princ == NULL) {
        retval = parse_name(args);
        if (retval != 0) {
            putil_err_krb5(args, retval, "krb5_parse_name failed");
            return PAM_SERVICE_ERR;
        }
    }

    /* Log the principal we're attempting to authenticate as. */
    if (args->debug && !args->config->search_k5login) {
        char *principal;

        retval = krb5_unparse_name(ctx->context, ctx->princ, &principal);
        if (retval != 0)
            putil_debug_krb5(args, retval, "krb5_unparse_name failed");
        else {
            putil_debug(args, "attempting authentication as %s", principal);
            free(principal);
        }
    }

    /*
     * If PKINIT is available and we were configured to attempt it, try
     * authenticating with PKINIT first.  Otherwise, fail all authentication
     * if PKINIT is not available and use_pkinit was set.  Fake an error code
     * that gives an approximately correct error message.
     */
#if HAVE_KRB5_HEIMDAL && HAVE_KRB5_GET_INIT_CREDS_OPT_SET_PKINIT
    if (args->config->use_pkinit || args->config->try_pkinit) {
        retval = pkinit_auth(args, service, creds);
        if (retval == 0)
            goto done;
        putil_debug_krb5(args, retval, "pkinit failed");
        if (retval != HX509_PKCS11_NO_TOKEN && retval != HX509_PKCS11_NO_SLOT)
            goto done;
        if (retval != 0 && args->config->use_pkinit)
            goto done;
    }
#else
    if (args->config->use_pkinit) {
        retval = KRB5_KDC_UNREACH;
        goto done;
    }
#endif

    /* Allocate cred structure and set credential options. */
    *creds = calloc(1, sizeof(krb5_creds));
    if (*creds == NULL) {
        putil_crit(args, "cannot allocate memory: %s", strerror(errno));
        return PAM_SERVICE_ERR;
    }
    retval = krb5_get_init_creds_opt_alloc(ctx->context, &opts);
    if (retval != 0) {
        putil_crit_krb5(args, retval, "cannot allocate credential options");
        goto done;
    }
    set_credential_options(args, opts, service != NULL);

    /*
     * If try_first_pass, use_first_pass, or force_first_pass is set, grab the
     * old password (if set) instead of prompting.  If try_first_pass is set,
     * and the old password doesn't work, prompt for the password (loop).  If
     * use_first_pass is set, only prompt if there's no existing password.  If
     * force_first_pass is set, fail if the password is not already set.
     *
     * The empty password has to be handled separately, since the Kerberos
     * libraries may treat it as equivalent to no password and prompt when
     * we don't want them to.  We make the assumption here that the empty
     * password is always invalid and is an authentication failure.
     */
    retry = args->config->try_first_pass ? 1 : 0;
    if (args->config->try_first_pass || args->config->use_first_pass
        || args->config->force_first_pass)
        retval = pam_get_item(args->pamh, authtok, (PAM_CONST void **) &pass);
    if (args->config->use_first_pass || args->config->force_first_pass) {
        if (pass != NULL && *pass == '\0') {
            putil_debug(args, "rejecting empty password");
            retval = PAM_AUTH_ERR;
            goto done;
        }
    }
    if (args->config->force_first_pass
        && (retval != PAM_SUCCESS || pass == NULL)) {
        putil_debug_pam(args, retval, "no stored password");
        retval = PAM_SERVICE_ERR;
        goto done;
    }
    do {
        if ((pass == NULL || *pass == '\0') && !args->config->try_pkinit) {
            const char *prompt = (service == NULL) ? NULL : "Current";

            retry = 0;
            retval = pamk5_get_password(args, prompt, &pass);
            if (retval != PAM_SUCCESS) {
                putil_debug_pam(args, retval, "error getting password");
                retval = PAM_SERVICE_ERR;
                goto done;
            }
            if (*pass == '\0') {
                putil_debug(args, "rejecting empty password");
                retval = PAM_AUTH_ERR;
                goto done;
            }

            /* Set this for the next PAM module's try_first_pass. */
            retval = pam_set_item(args->pamh, authtok, pass);
            memset(pass, 0, strlen(pass));
            free(pass);
            if (retval != PAM_SUCCESS) {
                putil_err_pam(args, retval, "error storing password");
                retval = PAM_SERVICE_ERR;
                goto done;
            }
            pam_get_item(args->pamh, authtok, (PAM_CONST void **) &pass);
        }

        /*
         * Get a TGT.  First, try authenticating as the alternate principal if
         * one were configured.  If that fails or wasn't configured, continue
         * on to trying search_k5login or a regular authentication unless
         * configuration indicates that regular authentication should not be
         * attempted.
         */
        if (args->config->alt_auth_map != NULL && do_alt) {
            success = alt_password_auth(args, *creds, opts, service, pass,
                          &retval);
            if (success == PAM_SUCCESS)
                break;

            /*
             * If principal doesn't exist and alternate authentication is
             * required (only_alt_auth), bail, since we'll never succeed.  If
             * force_alt_auth is set, skip attempting normal authentication
             * iff the alternate principal exists.
             */
            if (args->config->only_alt_auth) {
                if (retval == KRB5KDC_ERR_C_PRINCIPAL_UNKNOWN)
                    goto done;
                else
                    do_only_alt = 1;
            } else if (args->config->force_alt_auth) {
                if (retval == KRB5KDC_ERR_C_PRINCIPAL_UNKNOWN)
                    do_alt = 0;
                else
                    do_only_alt = 1;
            }
        }
        if (!do_only_alt) {
            if (args->config->search_k5login) {
                success = k5login_password_auth(args, *creds, opts, service,
                              pass, &retval);
            } else {
                retval = krb5_get_init_creds_password(ctx->context, *creds,
                              ctx->princ, pass, pamk5_prompter_krb5, args, 0,
                              (char *) service, opts);
                success = (retval == 0) ? PAM_SUCCESS : PAM_AUTH_ERR;
            }
        }

        /*
         * Heimdal may return an expired key error even if the password is
         * incorrect.  To avoid accepting any incorrect password for the user
         * in the fully correct password change case, confirm that we can get
         * a password change ticket for the user using this password, and
         * otherwise change the error to invalid password.
         */
        if (retval == KRB5KDC_ERR_KEY_EXP) {
            retval = krb5_get_init_creds_password(ctx->context, *creds,
                         ctx->princ, pass, pamk5_prompter_krb5, args, 0,
                         (char *) "kadmin/changepw", opts);
            if (retval == 0) {
                retval = KRB5KDC_ERR_KEY_EXP;
                creds_valid = true;
            }
        }

        /*
         * If we succeeded, we're done.  Otherwise, clear the password and
         * then see if we should try again after prompting for a password.  If
         * we failed, make sure retval is not 0 out of paranoia, since later
         * on all we care about is retval.
         */
        if (success == PAM_SUCCESS)
            break;
        else if (retval == 0)
            retval = PAM_SERVICE_ERR;
        pass = NULL;
    } while (retry && retval == KRB5KRB_AP_ERR_BAD_INTEGRITY);
    if (retval != 0)
        putil_debug_krb5(args, retval, "krb5_get_init_creds_password");
    else
        creds_valid = true;

done:
    /*
     * If we think we succeeded, whether through the regular path or via
     * PKINIT, try to verify the credentials.  Don't do this if we're
     * authenticating for password changes (or any other case where we're not
     * getting a TGT).  We can't get a service ticket from a kadmin/changepw
     * ticket.
     */
    if (retval == 0 && service == NULL)
        retval = verify_creds(args, *creds);

    /*
     * If we failed, free any credentials we have sitting around and return
     * the appropriate PAM error code.  If we succeeded and debug is enabled,
     * log the successful authentication.
     */ 
    if (retval == 0)
        retval = PAM_SUCCESS;
    else {
        if (*creds != NULL) {
            if (creds_valid)
                krb5_free_cred_contents(ctx->context, *creds);
            free(*creds);
            *creds = NULL;
        }
        switch (retval) {
        case KRB5KDC_ERR_C_PRINCIPAL_UNKNOWN:
            retval = PAM_USER_UNKNOWN;
            break;
        case KRB5KDC_ERR_KEY_EXP:
            retval = PAM_NEW_AUTHTOK_REQD;
            break;
        case KRB5KDC_ERR_NAME_EXP:
            retval = PAM_ACCT_EXPIRED;
            break;
        case KRB5_KDC_UNREACH:
        case KRB5_REALM_CANT_RESOLVE:
            retval = PAM_AUTHINFO_UNAVAIL;
            break;
        default:
            retval = PAM_AUTH_ERR;
            break;
        }
    }
    if (opts != NULL)
<<<<<<< HEAD
        pamk5_compat_opt_free(ctx->context, opts);

    /*
     * Whatever the results, destroy the anonymous fast armor cache
     */
    if (args->anon_fast) {
        fast_cache_name = pamk5_get_krb5ccname(args, "PAM_FAST_KRB5CCNAME");
        if (fast_cache_name != NULL) {

            success = krb5_cc_resolve(ctx->context, fast_cache_name,
                                      &fast_cache);
            if (success != 0) {
                pamk5_debug_krb5(args, success,
                                 "cannot resolve temporary fast cache %s",
                                 fast_cache_name);
            } else {

                krb5_cc_destroy(ctx->context, fast_cache);
            
                if (pam_putenv(args->pamh, "PAM_FAST_KRB5CCNAME") !=
                    PAM_SUCCESS)
                    pam_putenv(args->pamh, "PAM_FAST_KRB5CCNAME=");
            }
        }
    }
    
=======
        krb5_get_init_creds_opt_free(ctx->context, opts);
>>>>>>> f35c4448
    return retval;
}


/*
 * Authenticate a user via Kerberos 5.
 *
 * It would be nice to be able to save the ticket cache temporarily as a
 * memory cache and then only write it out to disk during the session
 * initialization.  Unfortunately, OpenSSH 4.2 and later do PAM authentication
 * in a subprocess and therefore has no saved module-specific data available
 * once it opens a session, so we have to save the ticket cache to disk and
 * store in the environment where it is.  The alternative is to use something
 * like System V shared memory, which seems like more trouble than it's worth.
 */
int
pamk5_authenticate(struct pam_args *args)
{
    struct context *ctx = NULL;
    krb5_creds *creds = NULL;
    char *pass = NULL;
    char *principal;
    int pamret;
    bool set_context = false;
    krb5_error_code retval;

    /* Temporary backward compatibility. */
    if (args->config->use_authtok && !args->config->force_first_pass) {
        putil_err(args, "use_authtok option in authentication group should"
                  " be changed to force_first_pass");
        args->config->force_first_pass = true;
    }

    /* Create a context and obtain the user. */
    pamret = pamk5_context_new(args);
    if (pamret != PAM_SUCCESS)
        goto done;
    ctx = args->config->ctx;

    /* Check whether we should ignore this user. */
    if (pamk5_should_ignore(args, ctx->name)) {
        pamret = PAM_USER_UNKNOWN;
        goto done;
    }

    /*
     * Do the actual authentication.
     *
     * The complexity arises if the password was expired (which means the
     * Kerberos library was also unable to prompt for the password change
     * internally).  In that case, there are three possibilities:
     * fail_pwchange says we treat that as an authentication failure and stop,
     * defer_pwchange says to set a flag that will result in an error at the
     * acct_mgmt step, and force_pwchange says that we should change the
     * password here and now.
     *
     * defer_pwchange is the formally correct behavior.  Set a flag in the
     * context and return success.  That flag will later be checked by
     * pam_sm_acct_mgmt.  We need to set the context as PAM data in the
     * defer_pwchange case, but we don't want to set the PAM data until we've
     * checked .k5login.  If we've stacked multiple pam-krb5 invocations in
     * different realms as optional, we don't want to override a previous
     * successful authentication.
     *
     * Note this means that, if the user can authenticate with multiple realms
     * and authentication succeeds in one realm and is then expired in a later
     * realm, the expiration in the latter realm wins.  This isn't ideal, but
     * avoiding that case is more complicated than it's worth.
     *
     * We would like to set the current password as PAM_OLDAUTHTOK so that
     * when the application subsequently calls pam_chauthtok, the user won't
     * be reprompted.  However, the PAM library clears all the auth tokens
     * when pam_authenticate exits, so this isn't possible.
     *
     * In the force_pwchange case, try to use the password the user just
     * entered to authenticate to the password changing service, but don't
     * throw an error if that doesn't work.  We have to move it from
     * PAM_AUTHTOK to PAM_OLDAUTHTOK to be in the place where password
     * changing expects, and have to unset PAM_AUTHTOK or we'll just change
     * the password to the same thing it was.
     */
    pamret = pamk5_password_auth(args, NULL, &creds);
    if (pamret == PAM_NEW_AUTHTOK_REQD) {
        if (args->config->fail_pwchange)
            pamret = PAM_AUTH_ERR;
        else if (args->config->defer_pwchange) {
            putil_debug(args, "expired account, deferring failure");
            ctx->expired = 1;
            pamret = PAM_SUCCESS;
        } else if (args->config->force_pwchange) {
            pam_syslog(args->pamh, LOG_INFO, "user %s password expired,"
                       " forcing password change", ctx->name);
            pamk5_conv(args, "Password expired.  You must change it now.",
                       PAM_TEXT_INFO, NULL);
            pamret = pam_get_item(args->pamh, PAM_AUTHTOK,
                                  (PAM_CONST void **) &pass);
            if (pamret == PAM_SUCCESS && pass != NULL)
                pam_set_item(args->pamh, PAM_OLDAUTHTOK, pass);
            pam_set_item(args->pamh, PAM_AUTHTOK, NULL);
            args->config->use_first_pass = true;
            pamret = pamk5_password_change(args, false);
            if (pamret == PAM_SUCCESS)
                putil_debug(args, "successfully changed expired password");
        }
    }
    if (pamret != PAM_SUCCESS) {
        putil_log_failure(args, "authentication failure");
        goto done;
    }

    /* Check .k5login and alt_auth_map. */
    pamret = pamk5_authorized(args);
    if (pamret != PAM_SUCCESS) {
        putil_log_failure(args, "failed authorization check");
        goto done;
    }

    /* Reset PAM_USER in case we canonicalized, but ignore errors. */
    if (!ctx->expired) {
        pamret = pam_set_item(args->pamh, PAM_USER, ctx->name);
        if (pamret != PAM_SUCCESS)
            putil_err_pam(args, pamret, "cannot set PAM_USER");
    }

    /* Log the successful authentication. */
    retval = krb5_unparse_name(ctx->context, ctx->princ, &principal);
    if (retval != 0) {
        putil_err_krb5(args, retval, "krb5_unparse_name failed");
        pam_syslog(args->pamh, LOG_INFO, "user %s authenticated as UNKNOWN",
                   ctx->name);
    } else {
        pam_syslog(args->pamh, LOG_INFO, "user %s authenticated as %s%s",
                   ctx->name, principal, ctx->expired ? " (expired)" : "");
        krb5_free_unparsed_name(ctx->context, principal);
    }

    /* Now that we know we're successful, we can store the context. */
    pamret = pam_set_data(args->pamh, "pam_krb5", ctx, pamk5_context_destroy);
    if (pamret != PAM_SUCCESS) {
        putil_err_pam(args, pamret, "cannot set context data");
        pamk5_context_free(args);
        pamret = PAM_SERVICE_ERR;
        goto done;
    }
    set_context = true;

    /*
     * If we have an expired account or if we're not creating a ticket cache,
     * we're done.  Otherwise, store the obtained credentials in a temporary
     * cache.
     */
    if (!args->config->no_ccache && !ctx->expired)
        pamret = pamk5_cache_init_random(args, creds);

done:
    if (creds != NULL) {
        krb5_free_cred_contents(ctx->context, creds);
        free(creds);
    }

    /*
     * Don't free our Kerberos context if we set a context, since the context
     * will take care of that.
     */
    if (set_context)
        args->ctx = NULL;

    /*
     * Clear the context on failure so that the account management module
     * knows that we didn't authenticate with Kerberos.  Only clear the
     * context if we set it.  Otherwise, we may be blowing away the context of
     * a previous successful authentication.
     */
    if (pamret != PAM_SUCCESS) {
        if (set_context)
            pam_set_data(args->pamh, "pam_krb5", NULL, NULL);
        else
            pamk5_context_free(args);
    }
    return pamret;
}<|MERGE_RESOLUTION|>--- conflicted
+++ resolved
@@ -135,20 +135,20 @@
     krb5_principal princ = NULL;
     krb5_principal princ2 = NULL;
     krb5_ccache fast_ccache = NULL;
-<<<<<<< HEAD
     krb5_creds *fast_creds = NULL;
     char armor_name[] = "/tmp/krb5cc_pam_armor_XXXXXX";
-    char* fast_cache_name = (char*)&armor_name;
+    const char *cache = args->config->fast_ccache;
     int pamret;
     krb5_get_init_creds_opt *fast_opts = NULL;
 
     /*
      * If fast_ccache was given, we don't need anonymous.
      */
-    if (!args->fast_ccache) {
-        if (!args->anon_fast)
+    if (cache == NULL) {
+        if (args->config->anon_fast == NULL)
             return;
 
+        cache = &armor_name;
         fast_creds = calloc(1, sizeof(krb5_creds));
         if (fast_creds == NULL) {
             pamk5_err(args, "cannot allocate memory: %s, not using fast",
@@ -175,9 +175,9 @@
                            "cannot allocate memory, not using fast");
             goto done;
         }
-        
+
         krb5_get_init_creds_opt_set_anonymous(fast_opts, 1);
-        
+
         k5_errno = krb5_get_init_creds_password(c, fast_creds, princ, NULL,
                                                 NULL, NULL, 0, NULL,
                                                 fast_opts);
@@ -191,67 +191,42 @@
          * same as pamk5_cache_init_random, but differnt name and different
          * environment, and need to swap principals
          */
-        pamret = pamk5_cache_mkstemp(args, fast_cache_name);
+        pamret = pamk5_cache_mkstemp(args, cache);
         if (pamret != PAM_SUCCESS)
             goto done;
-        
+
         /*
          * write cache file. pamk5_cache_init uses args->ctx->princ to
          * initialize the cache, so it is temporarily swapped.
          */
         princ2 = args->ctx->princ;
         args->ctx->princ = fast_creds->client;
-        pamret = pamk5_cache_init(args, fast_cache_name, fast_creds,
+        pamret = pamk5_cache_init(args, cache, fast_creds,
                                   &fast_ccache);
         args->ctx->princ = princ2;
         if (pamret != PAM_SUCCESS)
             goto done;
 
-        pamret = pamk5_set_krb5ccname(args, fast_cache_name,
+        pamret = pamk5_set_krb5ccname(args, cache,
                                       "PAM_FAST_KRB5CCNAME");
         if (pamret != PAM_SUCCESS) {
             pamk5_debug_pam(args, pamret,
                             "cannot save temporary fast cache name");
         }
-        
-        
+
         krb5_free_principal(c, princ);
         princ = NULL;
     } else {
-        fast_cache_name = args->fast_ccache;
-        k5_errno = krb5_cc_resolve(c, fast_cache_name, &fast_ccache);
+        k5_errno = krb5_cc_resolve(c, cache, &fast_ccache);
         if (k5_errno != 0) {
             pamk5_debug_krb5(args, k5_errno, "failed resolving fast ccache %s",
-                             fast_cache_name);
+                             cache);
             goto done;
         }
-=======
-    const char *cache = args->config->fast_ccache;
-
-    if (cache == NULL)
-        return;
-    k5_errno = krb5_cc_resolve(c, cache, &fast_ccache);
-    if (k5_errno != 0) {
-        putil_debug_krb5(args, k5_errno, "failed resolving fast ccache %s",
-                         cache);
-        goto done;
->>>>>>> f35c4448
-    }
-    
+    }
+
     k5_errno = krb5_cc_get_principal(c, fast_ccache, &princ);
     if (k5_errno != 0) {
-<<<<<<< HEAD
-        pamk5_debug_krb5(args, k5_errno,
-                         "failed to get principal from fast ccache %s",
-                         fast_cache_name);
-        goto done;
-    }
-    k5_errno = krb5_get_init_creds_opt_set_fast_ccache_name(c, opts,
-                                                            fast_cache_name);
-    if (k5_errno != 0)
-        pamk5_err_krb5(args, k5_errno, "failed setting fast ccache to %s",
-                       fast_cache_name);
-=======
         putil_debug_krb5(args, k5_errno,
                          "failed to get principal from fast ccache %s", cache);
         goto done;
@@ -260,7 +235,6 @@
     if (k5_errno != 0)
         putil_err_krb5(args, k5_errno, "failed setting fast ccache to %s",
                        cache);
->>>>>>> f35c4448
 
 done:
     if (fast_creds != NULL) {
@@ -953,8 +927,7 @@
         }
     }
     if (opts != NULL)
-<<<<<<< HEAD
-        pamk5_compat_opt_free(ctx->context, opts);
+        krb5_get_init_creds_opt_free(ctx->context, opts);
 
     /*
      * Whatever the results, destroy the anonymous fast armor cache
@@ -972,17 +945,14 @@
             } else {
 
                 krb5_cc_destroy(ctx->context, fast_cache);
-            
+
                 if (pam_putenv(args->pamh, "PAM_FAST_KRB5CCNAME") !=
                     PAM_SUCCESS)
                     pam_putenv(args->pamh, "PAM_FAST_KRB5CCNAME=");
             }
         }
     }
-    
-=======
-        krb5_get_init_creds_opt_free(ctx->context, opts);
->>>>>>> f35c4448
+
     return retval;
 }
 
