/*
 * Internal prototypes and structures for pam-krb5.
 *
 * Copyright 2011
 *     The Board of Trustees of the Leland Stanford Junior University
 * Copyright 2005, 2006, 2007, 2008, 2009 Russ Allbery <rra@stanford.edu>
 * Copyright 2005 Andres Salomon <dilinger@debian.org>
 * Copyright 1999, 2000 Frank Cusack <fcusack@fcusack.com>
 *
 * See LICENSE for licensing terms.
 */

#ifndef INTERNAL_H
#define INTERNAL_H 1

#include <config.h>
#include <portable/krb5.h>
#include <portable/macros.h>
#include <portable/pam.h>

#include <stdarg.h>
#include <syslog.h>

/* Forward declarations to avoid unnecessary includes. */
struct pam_args;
struct passwd;
struct vector;

/* Used for unused parameters to silence gcc warnings. */
#define UNUSED  __attribute__((__unused__))

/*
 * An authentication context, including all the data we want to preserve
 * across calls to the public entry points.  This context is stored in the PAM
 * state and a pointer to it is stored in the pam_args struct that is passed
 * as the first argument to most internal functions.
 */
struct context {
    char *name;                 /* Username being authenticated. */
    krb5_context context;       /* Kerberos context. */
    krb5_ccache cache;          /* Active credential cache, if any. */
    krb5_principal princ;       /* Principal being authenticated. */
    int expired;                /* If set, account was expired. */
    int dont_destroy_cache;     /* If set, don't destroy cache on shutdown. */
    int initialized;            /* If set, ticket cache initialized. */
    krb5_creds *creds;          /* Credentials for password changing. */
};

/*
 * The global structure holding our arguments, both from krb5.conf and from
 * the PAM configuration.  Filled in by pamk5_init and stored in the pam_args
 * struct passed as a first argument to most internal functions.  Sort by
 * documentation order.
 */
<<<<<<< HEAD
struct pam_args {
    int anon_fast;              /* sets up an anonymous fast armor cache */
    char *banner;               /* Addition to password changing prompts. */
    char *ccache;               /* Path to write ticket cache to. */
    char *ccache_dir;           /* Directory for ticket cache. */
    int clear_on_fail;          /* Delete saved password on change failure. */
    int debug;                  /* Log debugging information. */
    int defer_pwchange;         /* Defer expired account fail to account. */
    int expose_account;         /* Display principal in password prompts. */
    int fail_pwchange;          /* Treat expired password as auth failure. */
=======
struct pam_config {
    /* Authorization. */
    char *alt_auth_map;          /* An sprintf pattern to map principals. */
    bool force_alt_auth;         /* Alt principal must be used if it exists. */
    bool ignore_k5login;         /* Don't check .k5login files. */
    bool ignore_root;            /* Skip authentication for root. */
    long minimum_uid;            /* Ignore users below this UID. */
    bool only_alt_auth;          /* Alt principal must be used. */
    bool search_k5login;         /* Try password with each line of .k5login. */

    /* Kerberos behavior. */
>>>>>>> f35c4448
    char *fast_ccache;          /* Cache containing armor ticket. */
    bool forwardable;           /* Obtain forwardable tickets. */
    char *keytab;               /* Keytab for credential validation. */
    krb5_deltat renew_lifetime; /* Renewable lifetime of credentials. */
    krb5_deltat ticket_lifetime; /* Lifetime of credentials. */

    /* PAM behavior. */
    bool clear_on_fail;         /* Delete saved password on change failure. */
    bool debug;                 /* Log debugging information. */
    bool defer_pwchange;        /* Defer expired account fail to account. */
    bool fail_pwchange;         /* Treat expired password as auth failure. */
    bool force_pwchange;        /* Change expired passwords in auth. */

    /* PKINIT. */
    char *pkinit_anchors;       /* Trusted certificates, usually per realm. */
    bool pkinit_prompt;         /* Prompt user to insert smart card. */
    char *pkinit_user;          /* User ID to pass to PKINIT. */
    struct vector *preauth_opt; /* Preauth options. */
    bool try_pkinit;            /* Attempt PKINIT, fall back to password. */
    bool use_pkinit;            /* Require PKINIT. */

    /* Prompting. */
    char *banner;               /* Addition to password changing prompts. */
    bool expose_account;        /* Display principal in password prompts. */
    bool force_first_pass;      /* Require a previous password be stored. */
    bool prompt_principal;      /* Prompt for the Kerberos principal. */
    bool try_first_pass;        /* Try the previously entered password. */
    bool use_authtok;           /* Use the stored new password for changes. */
    bool use_first_pass;        /* Always use the previous password. */

    /* Ticket caches. */
    char *ccache;               /* Path to write ticket cache to. */
    char *ccache_dir;           /* Directory for ticket cache. */
    bool no_ccache;             /* Don't create a ticket cache. */
    bool retain_after_close;    /* Don't destroy the cache on session end. */

    /* The authentication context, which bundles together Kerberos data. */
    struct context *ctx;
};

/* Default to a hidden visibility for all internal functions. */
#pragma GCC visibility push(hidden)

/* Parse the PAM flags, arguments, and krb5.conf and fill out pam_args. */
struct pam_args *pamk5_init(pam_handle_t *, int flags, int, const char **);

/* Free the pam_args struct when we're done. */
void pamk5_free(struct pam_args *);

/*
 * The underlying functions between several of the major PAM interfaces.
 */
int pamk5_account(struct pam_args *);
int pamk5_authenticate(struct pam_args *);

/*
 * The underlying function below pam_sm_chauthtok.  If the second argument is
 * true, we're doing the preliminary check and shouldn't actually change the
 * password.
 */
int pamk5_password(struct pam_args *, bool only_auth);

/*
 * Create or refresh the user's ticket cache.  This is the underlying function
 * beneath pam_sm_setcred and pam_sm_open_session.
 */
int pamk5_setcred(struct pam_args *, bool refresh);

/*
 * Authenticate the user.  Prompts for the password as needed and obtains
 * tickets for in_tkt_service, krbtgt/<realm> by default.  Stores the initial
 * credentials in the final argument, allocating a new krb5_creds structure.
 * If possible, the initial credentials are verified by checking them against
 * the local system key.
 */
int pamk5_password_auth(struct pam_args *, const char *service,
                        krb5_creds **);

/*
 * Prompt the user for a new password, twice so that they can confirm.  Sets
 * PAM_AUTHTOK and puts the new password in newly allocated memory in pass if
 * it's not NULL.
 */
int pamk5_password_prompt(struct pam_args *, char **pass);

/*
 * Change the user's password.  Prompts for the current password as needed and
 * the new password.  If the second argument is true, only obtains the
 * necessary credentials without changing anything.
 */
int pamk5_password_change(struct pam_args *, bool only_auth);

/*
 * Generic conversation function to display messages or get information from
 * the user.  Takes the message, the message type, and a place to put the
 * result of a prompt.
 */
int pamk5_conv(struct pam_args *, const char *, int, char **);

/*
 * Function specifically for getting a password.  Takes a prefix (if non-NULL,
 * args->banner will also be prepended) and a pointer into which to store the
 * password.  The password must be freed by the caller.
 */
int pamk5_get_password(struct pam_args *, const char *, char **);

/* Prompting function for the Kerberos libraries. */
krb5_error_code pamk5_prompter_krb5(krb5_context, void *data,
                                    const char *name, const char *banner,
                                    int, krb5_prompt *);

/* Check the user with krb5_kuserok or the configured equivalent. */
int pamk5_authorized(struct pam_args *);

/* Map username to principal using alt_auth_map. */
int pamk5_map_principal(struct pam_args *args, const char *, char **);

/* Returns true if we should ignore this user (root or low UID). */
int pamk5_should_ignore(struct pam_args *, PAM_CONST char *);

/* Context management. */
int pamk5_context_new(struct pam_args *);
int pamk5_context_fetch(struct pam_args *);
void pamk5_context_free(struct pam_args *);
void pamk5_context_destroy(pam_handle_t *, void *data, int pam_end_status);

/* Get and set environment variables for the ticket cache. */
const char *pamk5_get_krb5ccname(struct pam_args *, const char *key);
int pamk5_set_krb5ccname(struct pam_args *, const char *, const char *key);

/*
 * Create a ticket cache file securely given a mkstemp template.  Modifies
 * template in place to store the name of the created file.
 */
int pamk5_cache_mkstemp(struct pam_args *, char *template);

/*
 * Create a ticket cache and initialize it with the provided credentials,
 * returning the new cache in the last argument
 */
int pamk5_cache_init(struct pam_args *, const char *ccname, krb5_creds *,
                     krb5_ccache *);

/*
 * Create a ticket cache with a random path, initialize it with the provided
 * credentials, store it in the context, and put the path into PAM_KRB5CCNAME.
 */
int pamk5_cache_init_random(struct pam_args *, krb5_creds *);

/*
 * Compatibility functions.  Depending on whether pam_krb5 is built with MIT
 * Kerberos or Heimdal, appropriate implementations for the Kerberos
 * implementation will be provided.
 */
krb5_error_code pamk5_compat_set_realm(struct pam_config *, const char *);
void pamk5_compat_free_realm(struct pam_config *);

/* Undo default visibility change. */
#pragma GCC visibility pop

#endif /* !INTERNAL_H */<|MERGE_RESOLUTION|>--- conflicted
+++ resolved
@@ -52,18 +52,6 @@
  * struct passed as a first argument to most internal functions.  Sort by
  * documentation order.
  */
-<<<<<<< HEAD
-struct pam_args {
-    int anon_fast;              /* sets up an anonymous fast armor cache */
-    char *banner;               /* Addition to password changing prompts. */
-    char *ccache;               /* Path to write ticket cache to. */
-    char *ccache_dir;           /* Directory for ticket cache. */
-    int clear_on_fail;          /* Delete saved password on change failure. */
-    int debug;                  /* Log debugging information. */
-    int defer_pwchange;         /* Defer expired account fail to account. */
-    int expose_account;         /* Display principal in password prompts. */
-    int fail_pwchange;          /* Treat expired password as auth failure. */
-=======
 struct pam_config {
     /* Authorization. */
     char *alt_auth_map;          /* An sprintf pattern to map principals. */
@@ -75,8 +63,8 @@
     bool search_k5login;         /* Try password with each line of .k5login. */
 
     /* Kerberos behavior. */
->>>>>>> f35c4448
     char *fast_ccache;          /* Cache containing armor ticket. */
+    int anon_fast;              /* sets up an anonymous fast armor cache */
     bool forwardable;           /* Obtain forwardable tickets. */
     char *keytab;               /* Keytab for credential validation. */
     krb5_deltat renew_lifetime; /* Renewable lifetime of credentials. */
