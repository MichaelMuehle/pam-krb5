/*
 * Option handling for pam-krb5.
 *
 * Responsible for initializing the args struct that's passed to nearly all
 * internal functions.  Retrieves configuration information from krb5.conf and
 * parses the PAM configuration.
 *
 * Copyright 2011
 *     The Board of Trustees of the Leland Stanford Junior University
 * Copyright 2005, 2006, 2007, 2008, 2009, 2010
 *     Russ Allbery <rra@stanford.edu>
 * Copyright 2005 Andres Salomon <dilinger@debian.org>
 * Copyright 1999, 2000 Frank Cusack <fcusack@fcusack.com>
 *
 * See LICENSE for licensing terms.
 */

#include <config.h>
#include <portable/krb5.h>
#include <portable/system.h>

#include <errno.h>

#include <internal.h>
#include <pam-util/args.h>
#include <pam-util/logging.h>
#include <pam-util/options.h>
#include <pam-util/vector.h>

/* Our option definition.  Must be sorted. */
#define K(name) (#name), offsetof(struct pam_config, name)
static const struct option options[] = {
    { K(alt_auth_map),       true,  STRING (NULL)  },
    { K(banner),             true,  STRING ("Kerberos") },
    { K(ccache),             true,  STRING (NULL)  },
    { K(ccache_dir),         true,  STRING ("FILE:/tmp") },
    { K(clear_on_fail),      true,  BOOL   (false) },
    { K(debug),              true,  BOOL   (false) },
    { K(defer_pwchange),     true,  BOOL   (false) },
    { K(expose_account),     true,  BOOL   (false) },
    { K(fail_pwchange),      true,  BOOL   (false) },
    { K(fast_ccache),        true,  STRING (NULL)  },
    { K(force_alt_auth),     true,  BOOL   (false) },
    { K(force_first_pass),   false, BOOL   (false) },
    { K(force_pwchange),     true,  BOOL   (false) },
    { K(forwardable),        true,  BOOL   (false) },
    { K(ignore_k5login),     true,  BOOL   (false) },
    { K(ignore_root),        true,  BOOL   (false) },
    { K(keytab),             true,  STRING (NULL)  },
    { K(minimum_uid),        true,  NUMBER (0)     },
    { K(no_ccache),          false, BOOL   (false) },
    { K(only_alt_auth),      true,  BOOL   (false) },
    { K(pkinit_anchors),     true,  STRING (NULL)  },
    { K(pkinit_prompt),      true,  BOOL   (false) },
    { K(pkinit_user),        true,  STRING (NULL)  },
    { K(preauth_opt),        true,  LIST   (NULL)  },
    { K(prompt_principal),   true,  BOOL   (false) },
    { K(renew_lifetime),     true,  TIME   (0)     },
    { K(retain_after_close), true,  BOOL   (false) },
    { K(search_k5login),     true,  BOOL   (false) },
    { K(ticket_lifetime),    true,  TIME   (0)     },
    { K(try_first_pass),     false, BOOL   (false) },
    { K(try_pkinit),         true,  BOOL   (false) },
    { K(use_authtok),        false, BOOL   (false) },
    { K(use_first_pass),     false, BOOL   (false) },
    { K(use_pkinit),         true,  BOOL   (false) },
};
static const size_t optlen = sizeof(options) / sizeof(options[0]);


/*
 * Allocate a new struct pam_args and initialize its data members, including
 * parsing the arguments and getting settings from krb5.conf.  Check the
 * resulting options for consistency.
 */
struct pam_args *
pamk5_init(pam_handle_t *pamh, int flags, int argc, const char **argv)
{
    int i;
    struct pam_args *args;
    struct pam_config *config = NULL;

    args = putil_args_new(pamh, flags);
    if (args == NULL)
        return NULL;
    config = calloc(1, sizeof(struct pam_config));
    if (config == NULL)
        goto nomem;
    args->config = config;

    /*
     * Do an initial scan to see if the realm is already set in our options.
     * If so, make sure that's set before we start loading option values,
     * since it affects what comes out of krb5.conf.
     */
    for (i = 0; i < argc; i++) {
        if (strncmp(argv[i], "realm=", 6) != 0)
            continue;
        if (args->realm != NULL)
<<<<<<< HEAD
            pamk5_compat_set_realm(args, args->realm);
        default_boolean(args, c, "anon_fast", 0, &args->anon_fast);
        default_string(args, c, "alt_auth_map", NULL, &args->alt_auth_map);
        default_string(args, c, "banner", "Kerberos", &args->banner);
        default_string(args, c, "ccache", NULL, &args->ccache);
        default_string(args, c, "ccache_dir", "FILE:/tmp", &args->ccache_dir);
        default_boolean(args, c, "clear_on_fail", 0, &args->clear_on_fail);
        default_boolean(args, c, "debug", 0, &args->debug);
        default_boolean(args, c, "defer_pwchange", 0, &args->defer_pwchange);
        default_boolean(args, c, "expose_account", 0, &args->expose_account);
        default_boolean(args, c, "fail_pwchange", 0, &args->fail_pwchange);
        default_string(args, c, "fast_ccache", NULL, &args->fast_ccache);
        default_boolean(args, c, "force_alt_auth", 0, &args->force_alt_auth);
        default_boolean(args, c, "force_pwchange", 0, &args->force_pwchange);
        default_boolean(args, c, "forwardable", 0, &args->forwardable);
        default_boolean(args, c, "ignore_k5login", 0, &args->ignore_k5login);
        default_boolean(args, c, "ignore_root", 0, &args->ignore_root);
        default_string(args, c, "keytab", NULL, &args->keytab);
        default_number(args, c, "minimum_uid", 0, &args->minimum_uid);
        default_boolean(args, c, "only_alt_auth", 0, &args->only_alt_auth);
        default_string(args, c, "pkinit_anchors", NULL, &args->pkinit_anchors);
        default_boolean(args, c, "pkinit_prompt", 0, &args->pkinit_prompt);
        default_string(args, c, "pkinit_user", NULL, &args->pkinit_user);
        default_string(args, c, "preauth_opt", NULL, &preauth_opt);
        default_boolean(args, c, "prompt_principal", 0, &args->prompt_princ);
        default_time(args, c, "renew_lifetime", 0, &args->renew_lifetime);
        default_boolean(args, c, "retain_after_close", 0, &args->retain);
        default_boolean(args, c, "search_k5login", 0, &args->search_k5login);
        default_time(args, c, "ticket_lifetime", 0, &args->lifetime);
        default_boolean(args, c, "try_pkinit", 0, &args->try_pkinit);
        default_boolean(args, c, "use_pkinit", 0, &args->use_pkinit);
        krb5_free_context(c);

        /* If preauth_opt was set, split it on spaces. */
        if (preauth_opt != NULL) {
            split_preauth(args, preauth_opt);
            free(preauth_opt);
        }
    }

    /*
     * Now, parse the arguments taken from the PAM configuration, which should
     * override anything in krb5.conf since they may be specific to particular
     * applications.  There are also additional arguments here that don't make
     * sense in krb5.conf.
     */
    for (i = 0; i < argc; i++) {
        if (strcmp(argv[i], "anon_fast") == 0)
            args->anon_fast = 1;
        if (strncmp(argv[i], "alt_auth_map=", 12) == 0) {
            if (args->alt_auth_map != NULL)
                free(args->alt_auth_map);
            args->alt_auth_map = strdup(&argv[i][strlen("alt_auth_map=")]);
        }
        else if(strncmp(argv[i], "banner=", 7) == 0) {
            if (args->banner != NULL)
                free(args->banner);
            args->banner = strdup(&argv[i][strlen("banner=")]);
        }
        else if (strncmp(argv[i], "ccache=", 7) == 0) {
            if (args->ccache != NULL)
                free(args->ccache);
            args->ccache = strdup(&argv[i][strlen("ccache=")]);
        }
        else if (strncmp(argv[i], "ccache_dir=", 11) == 0) {
            if (args->ccache_dir != NULL)
                free(args->ccache_dir);
            args->ccache_dir = strdup(&argv[i][strlen("ccache_dir=")]);
        }
        else if (strcmp(argv[i], "clear_on_fail") == 0)
            args->clear_on_fail = 1;
        else if (strcmp(argv[i], "debug") == 0)
            args->debug = 1;
        else if (strcmp(argv[i], "defer_pwchange") == 0)
            args->defer_pwchange = 1;
        else if (strcmp(argv[i], "expose_account") == 0)
            args->expose_account = 1;
        else if (strcmp(argv[i], "fail_pwchange") == 0)
            args->fail_pwchange = 1;
        else if (strncmp(argv[i], "fast_ccache=", 12) == 0) {
            if (args->fast_ccache != NULL)
                free(args->fast_ccache);
            args->fast_ccache = strdup(&argv[i][strlen("fast_ccache=")]);
        }
        else if (strcmp(argv[i], "force_first_pass") == 0)
            args->force_first_pass = 1;
        else if (strcmp(argv[i], "force_pwchange") == 0)
            args->force_pwchange = 1;
        else if (strcmp(argv[i], "force_alt_auth") == 0)
            args->force_alt_auth = 1;
        else if (strcmp(argv[i], "forwardable") == 0)
            args->forwardable = 1;
        else if (strcmp(argv[i], "ignore_k5login") == 0)
            args->ignore_k5login = 1;
        else if (strcmp(argv[i], "ignore_root") == 0)
            args->ignore_root = 1;
        else if (strncmp(argv[i], "keytab=", 7) == 0) {
            if (args->keytab != NULL)
                free(args->keytab);
            args->keytab = strdup(&argv[i][strlen("keytab=")]);
        }
        else if (strncmp(argv[i], "minimum_uid=", 12) == 0)
            args->minimum_uid = atoi(&argv[i][strlen("minimum_uid=")]);
        else if (strcmp(argv[i], "no_ccache") == 0)
            args->no_ccache = 1;
        else if (strcmp(argv[i], "only_alt_auth") == 0)
            args->only_alt_auth = 1;
        else if (strncmp(argv[i], "pkinit_anchors=", 15) == 0) {
            if (args->pkinit_anchors != NULL)
                free(args->pkinit_anchors);
            args->pkinit_anchors = strdup(&argv[i][strlen("pkinit_anchors=")]);
        }
        else if (strcmp(argv[i], "pkinit_prompt") == 0)
            args->pkinit_prompt = 1;
        else if (strncmp(argv[i], "pkinit_user=", 12) == 0) {
            if (args->pkinit_user != NULL)
                free(args->pkinit_user);
            args->pkinit_user = strdup(&argv[i][strlen("pkinit_user=")]);
        }
        else if (strncmp(argv[i], "preauth_opt=", 12) == 0) {
            num = args->preauth_opt_count;
            new_preauth = realloc(args->preauth_opt,
                                  sizeof(char *) * args->preauth_opt_count);
            if (new_preauth != NULL) {
                args->preauth_opt[num]
                    = strdup(&argv[i][strlen("preauth_opt")]);
                args->preauth_opt_count++;
            }
        }
        else if (strcmp(argv[i], "prompt_principal") == 0)
            args->prompt_princ = 1;
        else if (strncmp(argv[i], "realm=", 6) == 0)
            ; /* Handled above. */
        else if (strncmp(argv[i], "renew_lifetime=", 15) == 0) {
            const char *value;

            value = argv[i] + strlen("renew_lifetime=");
            krb5_string_to_deltat((char *) value, &args->renew_lifetime);
        }
        else if (strcmp(argv[i], "retain_after_close") == 0)
            args->retain = 1;
        else if (strcmp(argv[i], "search_k5login") == 0)
            args->search_k5login = 1;
        else if (strncmp(argv[i], "ticket_lifetime=", 16) == 0) {
            const char *value;

            value = argv[i] + strlen("ticket_lifetime=");
            krb5_string_to_deltat((char *) value, &args->lifetime);
        }
        else if (strcmp(argv[i], "try_first_pass") == 0)
            args->try_first_pass = 1;
        else if (strcmp(argv[i], "try_pkinit") == 0)
            args->try_pkinit = 1;
        else if (strcmp(argv[i], "use_authtok") == 0)
            args->use_authtok = 1;
        else if (strcmp(argv[i], "use_first_pass") == 0)
            args->use_first_pass = 1;
        else if (strcmp(argv[i], "use_pkinit") == 0)
            args->use_pkinit = 1;
        else
            pamk5_err(NULL, "unknown option %s", argv[i]);
=======
            free(args->realm);
        args->realm = strdup(&argv[i][strlen("realm=")]);
        if (args->realm == NULL)
            goto nomem;
    }

    if (!putil_args_defaults(args, options, optlen)) {
        free(config);
        putil_args_free(args);
        return NULL;
>>>>>>> f35c4448
    }
    if (!putil_args_krb5(args, "pam", options, optlen))
        goto fail;
    if (!putil_args_parse(args, argc, argv, options, optlen))
        goto fail;
    if (config->debug)
        args->debug = true;

    /* An empty banner should be treated the same as not having one. */
    if (config->banner != NULL && config->banner[0] == '\0') {
        free(config->banner);
        config->banner = NULL;
    }

    /* Sanity-check try_first_pass, use_first_pass, and force_first_pass. */
    if (config->force_first_pass && config->try_first_pass) {
        putil_err(args, "force_first_pass set, ignoring try_first_pass");
        config->try_first_pass = 0;
    }
    if (config->force_first_pass && config->use_first_pass) {
        putil_err(args, "force_first_pass set, ignoring use_first_pass");
        config->use_first_pass = 0;
    }
    if (config->use_first_pass && config->try_first_pass) {
        putil_err(args, "use_first_pass set, ignoring try_first_pass");
        config->try_first_pass = 0;
    }

    /*
     * Don't set expose_account if we're using search_k5login.  The user will
     * get a principal formed from the account into which they're logging in,
     * which isn't the password they'll use (that's the whole point of
     * search_k5login).
     */
    if (config->search_k5login)
        config->expose_account = 0;

    /* UIDs are unsigned on some systems. */
    if (config->minimum_uid < 0)
        config->minimum_uid = 0;

    /*
     * Warn if PKINIT options were set and PKINIT isn't supported.  The MIT
     * method (krb5_get_init_creds_opt_set_pa) can't support use_pkinit.
     */
#ifndef HAVE_KRB5_GET_INIT_CREDS_OPT_SET_PKINIT
# ifndef HAVE_KRB5_GET_INIT_CREDS_OPT_SET_PA
    if (config->try_pkinit)
        putil_err(args, "try_pkinit requested but PKINIT not available");
# endif
    if (config->use_pkinit)
        putil_err(args, "use_pkinit requested but PKINIT not available or"
                  " cannot be enforced");
#endif

    /* Warn if the FAST option was set and FAST isn't supported. */
#ifndef HAVE_KRB5_GET_INIT_CREDS_OPT_SET_FAST_CCACHE_NAME
<<<<<<< HEAD
    if (args->fast_ccache || args->anon_fast)
        pamk5_err(args, "fast_ccache or anon_fast requested but FAST not"
                  " supported by Kerberos libraries");
=======
    if (config->fast_ccache)
        putil_err(args, "fast_ccache requested but FAST not supported by"
                  " Kerberos libraries");
>>>>>>> f35c4448
#endif

    return args;

nomem:
    putil_crit(args, "cannot allocate memory: %s", strerror(errno));
    if (config != NULL)
        free(config);
    putil_args_free(args);
    return NULL;

fail:
    pamk5_free(args);
    return NULL;
}


/*
 * Free the allocated args struct and any memory it points to.
 */
void
pamk5_free(struct pam_args *args)
{
    struct pam_config *config;

    if (args == NULL)
        return;
    config = args->config;
    if (config != NULL) {
        if (config->alt_auth_map != NULL)
            free(config->alt_auth_map);
        if (config->banner != NULL)
            free(config->banner);
        if (config->ccache != NULL)
            free(config->ccache);
        if (config->ccache_dir != NULL)
            free(config->ccache_dir);
        if (config->fast_ccache != NULL)
            free(config->fast_ccache);
        if (config->keytab != NULL)
            free(config->keytab);
        if (config->pkinit_anchors != NULL)
            free(config->pkinit_anchors);
        if (config->pkinit_user != NULL)
            free(config->pkinit_user);
        if (config->preauth_opt != NULL)
            vector_free(config->preauth_opt);
        free(args->config);
        args->config = NULL;
    }
    putil_args_free(args);
}<|MERGE_RESOLUTION|>--- conflicted
+++ resolved
@@ -31,6 +31,7 @@
 #define K(name) (#name), offsetof(struct pam_config, name)
 static const struct option options[] = {
     { K(alt_auth_map),       true,  STRING (NULL)  },
+    { K(anon_fast),          true,  BOOl   (false)  },
     { K(banner),             true,  STRING ("Kerberos") },
     { K(ccache),             true,  STRING (NULL)  },
     { K(ccache_dir),         true,  STRING ("FILE:/tmp") },
@@ -97,169 +98,6 @@
         if (strncmp(argv[i], "realm=", 6) != 0)
             continue;
         if (args->realm != NULL)
-<<<<<<< HEAD
-            pamk5_compat_set_realm(args, args->realm);
-        default_boolean(args, c, "anon_fast", 0, &args->anon_fast);
-        default_string(args, c, "alt_auth_map", NULL, &args->alt_auth_map);
-        default_string(args, c, "banner", "Kerberos", &args->banner);
-        default_string(args, c, "ccache", NULL, &args->ccache);
-        default_string(args, c, "ccache_dir", "FILE:/tmp", &args->ccache_dir);
-        default_boolean(args, c, "clear_on_fail", 0, &args->clear_on_fail);
-        default_boolean(args, c, "debug", 0, &args->debug);
-        default_boolean(args, c, "defer_pwchange", 0, &args->defer_pwchange);
-        default_boolean(args, c, "expose_account", 0, &args->expose_account);
-        default_boolean(args, c, "fail_pwchange", 0, &args->fail_pwchange);
-        default_string(args, c, "fast_ccache", NULL, &args->fast_ccache);
-        default_boolean(args, c, "force_alt_auth", 0, &args->force_alt_auth);
-        default_boolean(args, c, "force_pwchange", 0, &args->force_pwchange);
-        default_boolean(args, c, "forwardable", 0, &args->forwardable);
-        default_boolean(args, c, "ignore_k5login", 0, &args->ignore_k5login);
-        default_boolean(args, c, "ignore_root", 0, &args->ignore_root);
-        default_string(args, c, "keytab", NULL, &args->keytab);
-        default_number(args, c, "minimum_uid", 0, &args->minimum_uid);
-        default_boolean(args, c, "only_alt_auth", 0, &args->only_alt_auth);
-        default_string(args, c, "pkinit_anchors", NULL, &args->pkinit_anchors);
-        default_boolean(args, c, "pkinit_prompt", 0, &args->pkinit_prompt);
-        default_string(args, c, "pkinit_user", NULL, &args->pkinit_user);
-        default_string(args, c, "preauth_opt", NULL, &preauth_opt);
-        default_boolean(args, c, "prompt_principal", 0, &args->prompt_princ);
-        default_time(args, c, "renew_lifetime", 0, &args->renew_lifetime);
-        default_boolean(args, c, "retain_after_close", 0, &args->retain);
-        default_boolean(args, c, "search_k5login", 0, &args->search_k5login);
-        default_time(args, c, "ticket_lifetime", 0, &args->lifetime);
-        default_boolean(args, c, "try_pkinit", 0, &args->try_pkinit);
-        default_boolean(args, c, "use_pkinit", 0, &args->use_pkinit);
-        krb5_free_context(c);
-
-        /* If preauth_opt was set, split it on spaces. */
-        if (preauth_opt != NULL) {
-            split_preauth(args, preauth_opt);
-            free(preauth_opt);
-        }
-    }
-
-    /*
-     * Now, parse the arguments taken from the PAM configuration, which should
-     * override anything in krb5.conf since they may be specific to particular
-     * applications.  There are also additional arguments here that don't make
-     * sense in krb5.conf.
-     */
-    for (i = 0; i < argc; i++) {
-        if (strcmp(argv[i], "anon_fast") == 0)
-            args->anon_fast = 1;
-        if (strncmp(argv[i], "alt_auth_map=", 12) == 0) {
-            if (args->alt_auth_map != NULL)
-                free(args->alt_auth_map);
-            args->alt_auth_map = strdup(&argv[i][strlen("alt_auth_map=")]);
-        }
-        else if(strncmp(argv[i], "banner=", 7) == 0) {
-            if (args->banner != NULL)
-                free(args->banner);
-            args->banner = strdup(&argv[i][strlen("banner=")]);
-        }
-        else if (strncmp(argv[i], "ccache=", 7) == 0) {
-            if (args->ccache != NULL)
-                free(args->ccache);
-            args->ccache = strdup(&argv[i][strlen("ccache=")]);
-        }
-        else if (strncmp(argv[i], "ccache_dir=", 11) == 0) {
-            if (args->ccache_dir != NULL)
-                free(args->ccache_dir);
-            args->ccache_dir = strdup(&argv[i][strlen("ccache_dir=")]);
-        }
-        else if (strcmp(argv[i], "clear_on_fail") == 0)
-            args->clear_on_fail = 1;
-        else if (strcmp(argv[i], "debug") == 0)
-            args->debug = 1;
-        else if (strcmp(argv[i], "defer_pwchange") == 0)
-            args->defer_pwchange = 1;
-        else if (strcmp(argv[i], "expose_account") == 0)
-            args->expose_account = 1;
-        else if (strcmp(argv[i], "fail_pwchange") == 0)
-            args->fail_pwchange = 1;
-        else if (strncmp(argv[i], "fast_ccache=", 12) == 0) {
-            if (args->fast_ccache != NULL)
-                free(args->fast_ccache);
-            args->fast_ccache = strdup(&argv[i][strlen("fast_ccache=")]);
-        }
-        else if (strcmp(argv[i], "force_first_pass") == 0)
-            args->force_first_pass = 1;
-        else if (strcmp(argv[i], "force_pwchange") == 0)
-            args->force_pwchange = 1;
-        else if (strcmp(argv[i], "force_alt_auth") == 0)
-            args->force_alt_auth = 1;
-        else if (strcmp(argv[i], "forwardable") == 0)
-            args->forwardable = 1;
-        else if (strcmp(argv[i], "ignore_k5login") == 0)
-            args->ignore_k5login = 1;
-        else if (strcmp(argv[i], "ignore_root") == 0)
-            args->ignore_root = 1;
-        else if (strncmp(argv[i], "keytab=", 7) == 0) {
-            if (args->keytab != NULL)
-                free(args->keytab);
-            args->keytab = strdup(&argv[i][strlen("keytab=")]);
-        }
-        else if (strncmp(argv[i], "minimum_uid=", 12) == 0)
-            args->minimum_uid = atoi(&argv[i][strlen("minimum_uid=")]);
-        else if (strcmp(argv[i], "no_ccache") == 0)
-            args->no_ccache = 1;
-        else if (strcmp(argv[i], "only_alt_auth") == 0)
-            args->only_alt_auth = 1;
-        else if (strncmp(argv[i], "pkinit_anchors=", 15) == 0) {
-            if (args->pkinit_anchors != NULL)
-                free(args->pkinit_anchors);
-            args->pkinit_anchors = strdup(&argv[i][strlen("pkinit_anchors=")]);
-        }
-        else if (strcmp(argv[i], "pkinit_prompt") == 0)
-            args->pkinit_prompt = 1;
-        else if (strncmp(argv[i], "pkinit_user=", 12) == 0) {
-            if (args->pkinit_user != NULL)
-                free(args->pkinit_user);
-            args->pkinit_user = strdup(&argv[i][strlen("pkinit_user=")]);
-        }
-        else if (strncmp(argv[i], "preauth_opt=", 12) == 0) {
-            num = args->preauth_opt_count;
-            new_preauth = realloc(args->preauth_opt,
-                                  sizeof(char *) * args->preauth_opt_count);
-            if (new_preauth != NULL) {
-                args->preauth_opt[num]
-                    = strdup(&argv[i][strlen("preauth_opt")]);
-                args->preauth_opt_count++;
-            }
-        }
-        else if (strcmp(argv[i], "prompt_principal") == 0)
-            args->prompt_princ = 1;
-        else if (strncmp(argv[i], "realm=", 6) == 0)
-            ; /* Handled above. */
-        else if (strncmp(argv[i], "renew_lifetime=", 15) == 0) {
-            const char *value;
-
-            value = argv[i] + strlen("renew_lifetime=");
-            krb5_string_to_deltat((char *) value, &args->renew_lifetime);
-        }
-        else if (strcmp(argv[i], "retain_after_close") == 0)
-            args->retain = 1;
-        else if (strcmp(argv[i], "search_k5login") == 0)
-            args->search_k5login = 1;
-        else if (strncmp(argv[i], "ticket_lifetime=", 16) == 0) {
-            const char *value;
-
-            value = argv[i] + strlen("ticket_lifetime=");
-            krb5_string_to_deltat((char *) value, &args->lifetime);
-        }
-        else if (strcmp(argv[i], "try_first_pass") == 0)
-            args->try_first_pass = 1;
-        else if (strcmp(argv[i], "try_pkinit") == 0)
-            args->try_pkinit = 1;
-        else if (strcmp(argv[i], "use_authtok") == 0)
-            args->use_authtok = 1;
-        else if (strcmp(argv[i], "use_first_pass") == 0)
-            args->use_first_pass = 1;
-        else if (strcmp(argv[i], "use_pkinit") == 0)
-            args->use_pkinit = 1;
-        else
-            pamk5_err(NULL, "unknown option %s", argv[i]);
-=======
             free(args->realm);
         args->realm = strdup(&argv[i][strlen("realm=")]);
         if (args->realm == NULL)
@@ -270,7 +108,6 @@
         free(config);
         putil_args_free(args);
         return NULL;
->>>>>>> f35c4448
     }
     if (!putil_args_krb5(args, "pam", options, optlen))
         goto fail;
@@ -328,15 +165,9 @@
 
     /* Warn if the FAST option was set and FAST isn't supported. */
 #ifndef HAVE_KRB5_GET_INIT_CREDS_OPT_SET_FAST_CCACHE_NAME
-<<<<<<< HEAD
-    if (args->fast_ccache || args->anon_fast)
-        pamk5_err(args, "fast_ccache or anon_fast requested but FAST not"
+    if (config->fast_ccache || config->anon_fast)
+        putil_err(args, "fast_ccache or anon_fast requested but FAST not"
                   " supported by Kerberos libraries");
-=======
-    if (config->fast_ccache)
-        putil_err(args, "fast_ccache requested but FAST not supported by"
-                  " Kerberos libraries");
->>>>>>> f35c4448
 #endif
 
     return args;
